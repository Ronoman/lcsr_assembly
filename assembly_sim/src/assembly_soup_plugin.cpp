#include <boost/bind.hpp>
#include <gazebo/gazebo.hh>
#include <gazebo/physics/physics.hh>
#include <gazebo/common/common.hh>
#include <stdio.h>

#include <boost/make_shared.hpp>
#include <boost/algorithm/string.hpp>
#include <boost/format.hpp>

#include <kdl/frames_io.hpp>

#include "assembly_soup_plugin.h"

static void to_kdl(const sdf::ElementPtr pose_elem, KDL::Frame &frame)
{
  sdf::Pose pose;
  pose_elem->GetValue()->Get(pose);

  frame = KDL::Frame(
      KDL::Rotation::Quaternion(pose.rot.x, pose.rot.y, pose.rot.z, pose.rot.w),
      KDL::Vector(pose.pos.x, pose.pos.y, pose.pos.z));
}

static void to_kdl(const gazebo::math::Pose &pose, KDL::Frame &frame)
{
  frame = KDL::Frame(
      KDL::Rotation::Quaternion(pose.rot.x, pose.rot.y, pose.rot.z, pose.rot.w),
      KDL::Vector(pose.pos.x, pose.pos.y, pose.pos.z));
}

static void to_gazebo(const KDL::Frame &frame, gazebo::math::Pose &pose)
{
  pose = gazebo::math::Pose(
      gazebo::math::Vector3(frame.p.data[0], frame.p.data[1], frame.p.data[2]),
      gazebo::math::Quaternion());
  frame.M.GetQuaternion(pose.rot.x, pose.rot.y, pose.rot.z, pose.rot.w);
}

static std::string complete_sdf(const std::string &incomplete_sdf)
{
  return std::string("<sdf version=\"1.4\">\n<model name=\"template\">\n" + incomplete_sdf + "\n</model>\n</sdf>");
}

namespace assembly_sim
{
  Mate::Mate(
      gazebo::physics::ModelPtr gazebo_model,
      MatePointModelPtr female_mate_point_model,
      MatePointModelPtr male_mate_point_model,
      AtomPtr female_atom,
      AtomPtr male_atom) :
    joint_sdf(),
    joint()
  {
    gzwarn<<"Creating joint for mate type: "
<<<<<<< HEAD
      <<mate_point_model->model->type<<" "
=======
      <<female_mate_point_model->model->type<<" "
>>>>>>> 6d076821
      <<female_atom->link->GetName()
      <<" -> "
      <<male_atom->link->GetName()
      <<std::endl;

    // Create a new joint
    // TODO: make sure the joint is initialized with the joint template
    // TODO: make sure it is created detached
    // TODO: make sure it is created in the right location
<<<<<<< HEAD
    MateModelPtr mate_model = mate_point_model->model;
=======
    MateModelPtr mate_model = female_mate_point_model->model;
>>>>>>> 6d076821

    // Get the joint type
    std::string joint_type;
    mate_model->joint_template->GetAttribute("type")->Get(joint_type);

    // Customize the joint sdf template
    joint_sdf = boost::make_shared<sdf::Element>();
    joint_sdf->Copy(mate_model->joint_template);
    joint_sdf->GetAttribute("name")->Set(
        str( boost::format("%s_m%0d_to_%s_m%0d") 
             % female_atom->link->GetName()
             % female_mate_point_model->id 
             % male_atom->link->GetName()
             % male_mate_point_model->id));
    joint_sdf->GetElement("parent")->GetValue()->Set(female_atom->link->GetName());
    joint_sdf->GetElement("child")->GetValue()->Set(male_atom->link->GetName());

    gazebo::math::Pose pose;
<<<<<<< HEAD
    to_gazebo(mate_point_model->pose, pose);
=======
    to_gazebo(male_mate_point_model->pose, pose);
>>>>>>> 6d076821
    joint_sdf->GetElement("pose")->GetValue()->Set(pose);

    gzwarn<<"joint sdf:\n\n"<<joint_sdf->ToString(">>")<<std::endl;

    // Construct the actual link between these two atoms
    joint = gazebo_model->GetWorld()->GetPhysicsEngine()->CreateJoint(joint_type, gazebo_model);
    joint->SetModel(gazebo_model);
    joint->Load(joint_sdf);
    joint->Detach();
  }

  AssemblySoup::AssemblySoup() :
    mate_id_counter_(0),
    atom_id_counter_(0)
  {

  }

  void AssemblySoup::Load(gazebo::physics::ModelPtr _parent, sdf::ElementPtr _sdf)
  {
    // Store the pointer to the model
    this->model_ = _parent;
    this->sdf_ = _sdf;

    // Get the description of the mates in this soup
    sdf::ElementPtr mate_elem = _sdf->GetElement("mate_model");

    while(mate_elem && mate_elem->GetName() == "mate_model")
    {
      // Create a new mate
      MateModelPtr mate_model = boost::make_shared<MateModel>();
      if(mate_elem->HasAttribute("type")) {
        mate_elem->GetAttribute("type")->Get(mate_model->type);
        gzlog<<"Adding mate model for "<<mate_model->type<<std::endl;
      } else {
        gzerr<<"ERROR: no mate type for mate model"<<std::endl;
        return;
      }

      // Get the mate template joint
      mate_model->joint_template_sdf = boost::make_shared<sdf::SDF>();
      sdf::init(sdf::SDFPtr(mate_model->joint_template_sdf));
      sdf::readString(complete_sdf(mate_elem->GetElement("joint")->ToString("")), mate_model->joint_template_sdf);
      mate_model->joint_template = mate_model->joint_template_sdf->root->GetElement("model")->GetElement("joint");

      // Get the mate symmetries
      sdf::ElementPtr symmetry_elem = mate_elem->GetElement("symmetry");
      if(symmetry_elem)
      {
        sdf::ElementPtr rot_elem = symmetry_elem->GetElement("rot");

        if(rot_elem)
        {
          sdf::Vector3 rot_symmetry;
          rot_elem->GetValue()->Get(rot_symmetry);

          // compute symmetries
          const double x_step = M_PI*2.0/rot_symmetry.x;
          const double y_step = M_PI*2.0/rot_symmetry.y;
          const double z_step = M_PI*2.0/rot_symmetry.z;

          for(double ix=0; ix < rot_symmetry.x; ix++)
          {
            KDL::Rotation Rx = KDL::Rotation::RotX(ix * x_step);
            for(double iy=0; iy < rot_symmetry.y; iy++)
            {
              KDL::Rotation Ry = KDL::Rotation::RotY(iy * y_step);
              for(double iz=0; iz < rot_symmetry.z; iz++)
              {
                KDL::Rotation Rz = KDL::Rotation::RotZ(iz * z_step);
                mate_model->symmetries.push_back(KDL::Frame(Rx*Ry*Rz, KDL::Vector(0,0,0)));
              }
            }
          }
        }
      }

      // Add the identity if no symmetries were added
      if(mate_model->symmetries.size() == 0) {
        mate_model->symmetries.push_back(KDL::Frame());
      }

      // Store this mate model
      mate_models_[mate_model->type] = mate_model;

      // Get the next atom element
      mate_elem = mate_elem->GetNextElement(mate_elem->GetName());
    }

    // Get the description of the atoms in this soup
    sdf::ElementPtr atom_elem = _sdf->GetElement("atom_model");

    while(atom_elem && atom_elem->GetName() == "atom_model")
    {
      // Create a new atom
      AtomModelPtr atom_model = boost::make_shared<AtomModel>();
      atom_elem->GetAttribute("type")->Get(atom_model->type);

#if 0
      // Get the atom link
      atom_model->link_template = boost::make_shared<sdf::Element>();
      sdf::readString(atom_elem->GetElement("link")->ToString(""), atom_model->link_template);

      // Get the atom template link
      atom_model->link_template_sdf = boost::make_shared<sdf::SDF>();
      sdf::init(sdf::SDFPtr(atom_model->link_template_sdf));
      sdf::readString(complete_sdf(atom_elem->GetElement("link")->ToString("")), atom_model->link_template_sdf);
      atom_model->link_template = atom_model->link_template_sdf->root->GetElement("model")->GetElement("link");
#endif

      // Get the atom mate points
      sdf::ElementPtr mate_elem = atom_elem->GetElement("mate_point");
      while(mate_elem)
      {
        std::string type;
        std::string gender;
        KDL::Frame base_pose;

        mate_elem->GetAttribute("type")->Get(type);
        mate_elem->GetAttribute("gender")->Get(gender);
        to_kdl(mate_elem->GetElement("pose"), base_pose);

        gzwarn<<"Adding mate point type: "<<type<<" gender: "<<gender<<" at: "<<base_pose<<std::endl;

        MateModelPtr mate_model = mate_models_[type];
        MatePointModelPtr mate_point_model;

        if(boost::iequals(gender, "female")) {
          for(std::vector<KDL::Frame>::iterator pose_it = mate_model->symmetries.begin();
              pose_it != mate_model->symmetries.end();
              ++pose_it)
          {
            mate_point_model = boost::make_shared<MatePointModel>();
            mate_point_model->model = mate_model;
            mate_point_model->pose = (*pose_it) * base_pose;
            mate_point_model->id =
              atom_model->female_mate_points.size()
              + atom_model->male_mate_points.size();

            gzwarn<<"Adding female mate point "<<atom_model->type<<"#"<<mate_point_model->id<<" pose: "<<std::endl<<mate_point_model->pose<<std::endl;

            atom_model->female_mate_points.push_back(mate_point_model);
          }
        } else if(boost::iequals(gender, "male")) {
          mate_point_model = boost::make_shared<MatePointModel>();
          mate_point_model->model = mate_model;
          mate_point_model->pose = base_pose;
            mate_point_model->id =
              atom_model->female_mate_points.size()
              + atom_model->male_mate_points.size();

          gzwarn<<"Adding male mate point "<<atom_model->type<<"#"<<mate_point_model->id<<" pose: "<<std::endl<<mate_point_model->pose<<std::endl;

          atom_model->male_mate_points.push_back(mate_point_model);
        } else {
          gzerr<<"Unknown gender: "<<gender<<std::endl;
        }

        // Get the next mate point element
        mate_elem = atom_elem->GetNextElement(mate_elem->GetName());
      }

      // Store this atom
      atom_models_[atom_model->type] = atom_model;

      // Get the next atom element
      atom_elem = atom_elem->GetNextElement(atom_elem->GetName());
    }

    // Extract the links from the model
    gazebo::physics::Link_V assembly_links = this->model_->GetLinks();
    for(gazebo::physics::Link_V::iterator it=assembly_links.begin();
        it != assembly_links.end();
        ++it)
    {
      // Create new atom
      AtomPtr atom = boost::make_shared<Atom>();
      atom->link = *it;

      // Determine the atom type from the link name
      for(std::map<std::string, AtomModelPtr>::iterator model_it=atom_models_.begin();
          model_it != atom_models_.end();
          ++model_it)
      {
        if(atom->link->GetName().find(model_it->second->type) == 0) {
          atom->model = model_it->second;
          break;
        }
      }

      // Add the mate points
      for(std::vector<MatePointModelPtr>::iterator mpm_it=atom->model->female_mate_points.begin();
          mpm_it != atom->model->female_mate_points.end();
          ++mpm_it)
      {
        MatePointPtr mate_point = boost::make_shared<MatePoint>();
        mate_point->model = *mpm_it;
        atom->female_mate_points.push_back(mate_point);
      }

      for(std::vector<MatePointModelPtr>::iterator mpm_it=atom->model->male_mate_points.begin();
          mpm_it != atom->model->male_mate_points.end();
          ++mpm_it)
      {
        MatePointPtr mate_point = boost::make_shared<MatePoint>();
        mate_point->model = *mpm_it;
        atom->male_mate_points.push_back(mate_point);
      }

      atoms_.push_back(atom);
    }

    // Listen to the update event. This event is broadcast every
    // simulation iteration.
    this->updateConnection_ = gazebo::event::Events::ConnectWorldUpdateBegin(
        boost::bind(&AssemblySoup::OnUpdate, this, _1));
  }

  // Called by the world update start event
  void AssemblySoup::OnUpdate(const gazebo::common::UpdateInfo & /*_info*/)
  {
    // Iterate over all atoms
    for(std::vector<AtomPtr>::iterator it_fa = atoms_.begin();
        it_fa != atoms_.end();
        ++it_fa)
    {
      AtomPtr female_atom = *it_fa;
      //gzwarn<<" - female: "<<female_atom->link->GetName()<<std::endl;

      KDL::Frame female_atom_frame;
      to_kdl(female_atom->link->GetWorldPose(), female_atom_frame);

      // Iterate over all female mate points of female link
      for(std::vector<MatePointPtr>::iterator it_fmp = female_atom->female_mate_points.begin();
          it_fmp != female_atom->female_mate_points.end();
          ++it_fmp)
      {
        MatePointPtr female_mate_point = *it_fmp;
        if(!female_mate_point->model->model) {
          gzerr<<"MATE POINT UNDEFINED"<<std::endl;
          return;
        }
        //gzwarn<<" -- female mate: "<<female_mate_point->model->model->type<<std::endl;

        // Compute the pose of the male mate frame
        KDL::Frame female_mate_frame = female_atom_frame * female_mate_point->model->pose;

        // Iterate over all other atoms
        for(std::vector<AtomPtr>::iterator it_ma = atoms_.begin();
            it_ma != atoms_.end();
            ++it_ma)
        {
          AtomPtr male_atom = *it_ma;
          KDL::Frame male_atom_frame;
          to_kdl(male_atom->link->GetWorldPose(), male_atom_frame);

          // You can't mate with yourself
          if(male_atom == female_atom) { continue; }

          // Iterate over all male mate points of male link
          for(std::vector<MatePointPtr>::iterator it_mmp = male_atom->male_mate_points.begin();
              it_mmp != male_atom->male_mate_points.end();
              ++it_mmp)
          {
            MatePointPtr male_mate_point = *it_mmp;

            // Skip if the mates are incompatible
            if(female_mate_point->model->model->type != male_mate_point->model->model->type) { continue; }

            // Compute the pose of the male mate frame
            KDL::Frame male_mate_frame = male_atom_frame * male_mate_point->model->pose;

            // Get the mate between these two mate points
            MatePtr mate;
            mate_table_t::iterator mtf = mate_table_.find(female_mate_point);

            if(mtf == mate_table_.end())
            {
              // This female mate point needs to be added
              mate_point_map_t mate_point_map;
              mate = boost::make_shared<Mate>(
                  model_,
                  female_mate_point->model,
<<<<<<< HEAD
=======
                  male_mate_point->model,
>>>>>>> 6d076821
                  female_atom,
                  male_atom);
              mate_point_map[male_mate_point] = mate;
              mate_table_[female_mate_point] = mate_point_map;
            }
            else if(mtf->second.find(male_mate_point) == mtf->second.end())
            {
              // This male mate point needs to be added
              mate = boost::make_shared<Mate>(
                  model_,
                  female_mate_point->model,
<<<<<<< HEAD
=======
                  male_mate_point->model,
>>>>>>> 6d076821
                  female_atom,
                  male_atom);

              mtf->second[male_mate_point] = mate;
            }
            else
            {
              // This mate pair is already in the table
              mate = mtf->second.at(male_mate_point);
            }

            // compute twist between the two mate points
            KDL::Twist twist_err = diff(female_mate_frame, male_mate_frame);

            if(mate->joint) {
              if(mate->joint->GetParent() and mate->joint->GetChild()) {
                //gzwarn<<"Parts are mated!"<<std::endl;
                if(false) {
                  // detach joint
                  mate->joint->Detach();
                  // disable the mate
                }
              } else {
                //gzwarn<<"Parts are not mated!"<<std::endl;
                if(twist_err.vel.Norm() < 0.01 and twist_err.rot.Norm() < 0.1) {
                  gzwarn<<" --- from "<<female_atom->link->GetName()<<" -> "<<male_atom->link->GetName()<<std::endl;
                  gzwarn<<" --- twist err: "<<twist_err.vel<<std::endl;
                  gzwarn<<" --- mating."<<std::endl;

                  // attach joint
                  mate->joint->Attach(female_atom->link, male_atom->link);
                  //mate->joint->Init();
                }
              }
            } else {
              //gzwarn<<"No joint for mate from "<<female_atom->link->GetName()<<" -> "<<male_atom->link->GetName()<<std::endl;
            }
          }
        }
      }
    }
  }

#if 0
  void AssemblySoup::instantiate_atom(const AtomModelPtr &atom_model, const sdf::Pose &pose)
  {
    AtomPtr atom = boost::make_shared<Atom>();

    // Fill out the link template with the instantiated information
    sdf::ElementPtr link_template(new sdf::Element());
    link_template->Copy(atom_model->link_template);

    link_template->GetAttribute("name")->Set(str(boost::format("%s_%0d") % atom_model->type % atom_id_counter_++));
    link_template->GetElement("pose")->GetValue()->Set(pose);

    gzwarn<<"instantiate: "<<link_template->ToString(">> ")<<std::endl;


    // Create a new link owned by this model
    sdf_->InsertElement(link_template);
    atom->link =
      model_->GetWorld()->GetPhysicsEngine()->CreateLink(
          boost::static_pointer_cast<gazebo::physics::Model>(model_));

    // Load the link information
    atom->link->Load(link_template);
    atom->link->Init();
    atom->link->SetEnabled(true);
    model_->GetLinks().push_back(atom->link);

    atoms_.push_back(atom);
  }
#endif

#if 0
  void mate_atoms(gazebo::physics::LinkPtr female, gazebo::physics::LinkPtr male) {

    // Instantiate joints for each female mate
    for(std::vector<Mate>::const_iterator mate=atom.female_mates.begin();
        mate != atom.female_mates.end();
        ++mate)
    {
      gazebo::physics::JointPtr joint(new gazebo::physics::Joint());

      joint->Load(mate->joint_template);
      joint->SetName(str(boost::format("%s_%0d_%s_%0d") % atom.type % n_atoms % mate->type % n_mates++));

      link->AddChildJoint(joint);
    }

  }
#endif

  // Register this plugin with the simulator
  GZ_REGISTER_MODEL_PLUGIN(AssemblySoup)
}
<|MERGE_RESOLUTION|>--- conflicted
+++ resolved
@@ -54,11 +54,7 @@
     joint()
   {
     gzwarn<<"Creating joint for mate type: "
-<<<<<<< HEAD
-      <<mate_point_model->model->type<<" "
-=======
       <<female_mate_point_model->model->type<<" "
->>>>>>> 6d076821
       <<female_atom->link->GetName()
       <<" -> "
       <<male_atom->link->GetName()
@@ -68,11 +64,7 @@
     // TODO: make sure the joint is initialized with the joint template
     // TODO: make sure it is created detached
     // TODO: make sure it is created in the right location
-<<<<<<< HEAD
-    MateModelPtr mate_model = mate_point_model->model;
-=======
     MateModelPtr mate_model = female_mate_point_model->model;
->>>>>>> 6d076821
 
     // Get the joint type
     std::string joint_type;
@@ -91,11 +83,7 @@
     joint_sdf->GetElement("child")->GetValue()->Set(male_atom->link->GetName());
 
     gazebo::math::Pose pose;
-<<<<<<< HEAD
-    to_gazebo(mate_point_model->pose, pose);
-=======
     to_gazebo(male_mate_point_model->pose, pose);
->>>>>>> 6d076821
     joint_sdf->GetElement("pose")->GetValue()->Set(pose);
 
     gzwarn<<"joint sdf:\n\n"<<joint_sdf->ToString(">>")<<std::endl;
@@ -379,10 +367,7 @@
               mate = boost::make_shared<Mate>(
                   model_,
                   female_mate_point->model,
-<<<<<<< HEAD
-=======
                   male_mate_point->model,
->>>>>>> 6d076821
                   female_atom,
                   male_atom);
               mate_point_map[male_mate_point] = mate;
@@ -394,10 +379,7 @@
               mate = boost::make_shared<Mate>(
                   model_,
                   female_mate_point->model,
-<<<<<<< HEAD
-=======
                   male_mate_point->model,
->>>>>>> 6d076821
                   female_atom,
                   male_atom);
 
