#include <boost/bind.hpp>
#include <gazebo/gazebo.hh>
#include <gazebo/physics/physics.hh>
#include <gazebo/common/common.hh>
#include <stdio.h>

#include <boost/make_shared.hpp>
#include <boost/thread/mutex.hpp>
#include <boost/algorithm/string.hpp>
#include <boost/format.hpp>

// tf headers
#include <tf/transform_broadcaster.h>
#include <tf_conversions/tf_kdl.h>

// visualize mates in rviz gui
#include <visualization_msgs/MarkerArray.h>

// send information to ros
#include <assembly_msgs/Mate.h>
#include <assembly_msgs/MateList.h>
#include <assembly_msgs/MatingList.h>

#include <kdl/frames_io.hpp>

#include "assembly_soup_plugin.h"
#include "models.h"
#include "util.h"

/************************************************************************************/
/*                                Assembly Sim                                      */
/************************************************************************************/

namespace assembly_sim
{

  AssemblySoup::AssemblySoup() :
    mate_id_counter_(0),
    atom_id_counter_(0),
    tf_world_frame_("world"),
    broadcast_tf_(false),
    publish_active_mates_(false),
    last_tick_(0),
    updates_per_second_(10),
    running_(false)
  {
  }

  bool AssemblySoup::SuppressMatesCallback(assembly_msgs::SetMateSuppression::Request& req, assembly_msgs::SetMateSuppression::Response& res)
<<<<<<< HEAD
  {
    gzmsg<<"Request to set suppression to "<<req.suppress<<" for link: "<<std::endl;
    for(auto &name : req.scoped_link) {
        gzmsg<<" - "<<name<<std::endl;
    }

=======
  {    
>>>>>>> 434c1d49
    // Must have at least a parent model and child link
    if(req.scoped_link.size() < 2) {
        gzerr<<"Link path is length "<<req.scoped_link.size()<<" but at least one parent model is needed"<<std::endl;
        return false;
    }

    // If the parent model is not the model this plugin is attached to, don't process
<<<<<<< HEAD
    if(this->model_->GetName().compare(req.scoped_link[0]) != 0) {
        gzerr<<"Root model name \""<<req.scoped_link[0]<<"\" is not the assembly sim model: \""<<this->model_->GetName()<<"\""<<std::endl;
        return false;
    }
=======
    if(this->model_->GetName() != req.scoped_link[0])
      return false;
>>>>>>> 434c1d49

    // Save the top level model as the start
    gazebo::physics::BasePtr cur_model = model_;

    // Iterate over all but first and last
    for(int i = 1; i < req.scoped_link.size(); i++)
    {
      std::string model = req.scoped_link[i];

      cur_model = cur_model->GetChild(model);

      // If this child doesn't exist, then its not a valid scope list
<<<<<<< HEAD
      if(!cur_model) {
          gzerr<<"Could not find model: "<<model<<std::endl;
          return false;
=======
      if(!cur_model)
      {
        gzwarn << "ASSEMBLY SOUP: Failed to suppress mate with name " << req.scoped_link[req.scoped_link.size() -1] << std::endl;
        gzwarn << "Scope tree:" << std::endl;
        for(auto &link_name : req.scoped_link)
          gzwarn << "\tLink name: " << link_name << std::endl;
        return false;
>>>>>>> 434c1d49
      }
    }

    gazebo::physics::BasePtr link = cur_model;

    // False until we've confirmed that there is a link that this plugin manages we can un/suppress
    bool found_link = false;

    // Iterate over all mates
    for (boost::unordered_set<MatePtr>::iterator it = mates_.begin();
         it != mates_.end();
         ++it)
    {
      MatePtr mate = *it;
      std::string desc = mate->getDescription();

      std::string male_name = mate->male->link->GetName();
      std::string female_name = mate->female->link->GetName();

      // Look for all mates that match the link
      if (male_name == link->GetName() || female_name == link->GetName())
      {
        if(req.suppress)
        {
          gzwarn << "Suppress Mate - found matching mate for: " << desc << std::endl;
          mate->suppressMate(true);
          res.suppressed = true;

          found_link = true;
        }
        else
        {
          gzwarn << "Unsuppress Mate - found matching mate for: " << desc << std::endl;
          mate->suppressMate(false);
          res.suppressed = false;

          found_link = true;
        }
      }
    }

    if(!found_link) {
        gzerr<<"Could not find link: "<<link->GetName()<<std::endl;
    }

    // If we found a link, service succeeded.
    return found_link;
  }

  void AssemblySoup::Load(gazebo::physics::ModelPtr _parent, sdf::ElementPtr _sdf)
  {
    // Store the pointer to the model
    this->model_ = _parent;
    this->sdf_ = _sdf;

    // Create a node handle for ros topics
    ros::NodeHandle nh;
    suppress_mates_srv_ = nh.advertiseService("suppress_mate", &AssemblySoup::SuppressMatesCallback, this);

    // Subscribe to the suppress mates topic

    // Get TF configuration
    sdf::ElementPtr broadcast_elem = _sdf->GetElement("tf_world_frame");
    if (broadcast_elem) {
      broadcast_elem->GetValue()->Get(tf_world_frame_);
      gzwarn<<"Broadcasting TF frames for joints relative to \""<<tf_world_frame_<<"\""<<std::endl;
      broadcast_tf_ = true;

      // set up publishers for visualization
      male_mate_pub_ = nh.advertise<visualization_msgs::MarkerArray>("male_mate_points",1000);
      female_mate_pub_ = nh.advertise<visualization_msgs::MarkerArray>("female_mate_points",1000);
      wrenches_pub_ = nh.advertise<visualization_msgs::MarkerArray>("mate_wrenches",100);
      mate_details_pub_ = nh.advertise<visualization_msgs::MarkerArray>("mate_details",100);
    }

    // are we going to publish ros messages describing mate status?
    if(_sdf->HasElement("publish_active_mates")) {
      sdf::ElementPtr publish_mate_elem = _sdf->GetElement("publish_active_mates");
      publish_mate_elem->GetValue()->Get(publish_active_mates_);
      if (publish_active_mates_) {
        ros::NodeHandle nh;
        active_mates_pub_ = nh.advertise<assembly_msgs::MateList>("active_mates",1000);
        mating_pub_ = nh.advertise<assembly_msgs::MatingList>("mating_mates",1000);
        gzwarn << "Publishing active mates!" << std::endl;
      } else {
        gzwarn << "Not publishing active mates!" << std::endl;
      }
    } else {
      gzwarn<<"No \"publish_active_mates\" element."<<std::endl;
    }

    if(_sdf->HasElement("updates_per_second")) {
      sdf::ElementPtr updates_per_second_elem = _sdf->GetElement("updates_per_second");
      updates_per_second_elem->GetValue()->Get(updates_per_second_);
    }

    // Get the description of the mates in this soup
    sdf::ElementPtr mate_elem = _sdf->GetElement("mate_model");

    while(mate_elem && mate_elem->GetName() == "mate_model")
    {
      // Create a new mate model
      std::string model;
      if(mate_elem->HasAttribute("model")) {
        mate_elem->GetAttribute("model")->Get(model);
      } else {
        gzerr<<"ERROR: no mate model type for mate model"<<std::endl;
        return;
      }

      // Get the model name
      std::string mate_model_type;
      if(mate_elem->HasAttribute("type")) {
        mate_elem->GetAttribute("type")->Get(mate_model_type);
      } else {
        gzerr<<"ERROR: no mate type for mate model"<<std::endl;
        return;
      }

      if(mate_models_.find(mate_model_type) == mate_models_.end()) {
        // Determine the type of mate model
        gzlog<<"Adding mate model for "<<mate_model_type<<std::endl;

        // Store this mate model
        MateModelPtr mate_model = std::make_shared<MateModel>(mate_model_type, mate_elem);
        mate_models_[mate_model->type] = mate_model;

        // Create a mate factory
        MateFactoryBasePtr mate_factory;
        if(model == "proximity") {
          mate_factory = std::make_shared<MateFactory<ProximityMate> >(mate_model, model_);
        } else if(model == "dipole") {
          mate_factory = std::make_shared<MateFactory<DipoleMate> >(mate_model, model_);
        } else {
          gzerr<<"ERROR: \""<<model<<"\" is not a valid model type"<<std::endl;
          return;
        }
        mate_factories_[mate_model->type] = mate_factory;
      }

      // Get the next atom element
      mate_elem = mate_elem->GetNextElement(mate_elem->GetName());
    }

    //gzwarn<<"Getting atom models..."<<std::endl;
    // Get the description of the atoms in this soup
    sdf::ElementPtr atom_elem = _sdf->GetElement("atom_model");

    while(atom_elem && atom_elem->GetName() == "atom_model")
    {
      // Create a new atom
      AtomModelPtr atom_model = std::make_shared<AtomModel>();
      atom_elem->GetAttribute("type")->Get(atom_model->type);

      // Get the atom mate points
      sdf::ElementPtr mate_elem = atom_elem->GetElement("mate_point");
      while(mate_elem)
      {
        std::string type;
        std::string gender;
        KDL::Frame base_pose;

        mate_elem->GetAttribute("type")->Get(type);
        mate_elem->GetAttribute("gender")->Get(gender);
        to_kdl(mate_elem->GetElement("pose"), base_pose);

        //gzwarn<<"Adding mate point type: "<<type<<" gender: "<<gender<<" at: "<<base_pose<<std::endl;

        MateModelPtr mate_model = mate_models_[type];

        if(not mate_model) {
          gzerr<<"No mate model for type: "<<type<<std::endl;
          break;
        }

        MatePointPtr mate_point;

        if(boost::iequals(gender, "female")) {
#if 0
          for(std::vector<KDL::Frame>::iterator pose_it = mate_model->symmetries.begin();
              pose_it != mate_model->symmetries.end();
              ++pose_it)
          {
            mate_point = std::make_shared<MatePoint>();
            mate_point->model = mate_model;
            mate_point->pose = base_pose * (*pose_it);
            mate_point->id =
              atom_model->female_mate_points.size()
              + atom_model->male_mate_points.size();

            gzwarn<<"Adding female mate point "<<atom_model->type<<"#"<<mate_point->id<<" pose: "<<std::endl<<mate_point->pose<<std::endl;

            atom_model->female_mate_points.push_back(mate_point);
          }
#else
          mate_point = std::make_shared<MatePoint>();
          mate_point->model = mate_model;
          mate_point->pose = base_pose;
          mate_point->id =
            atom_model->female_mate_points.size()
            + atom_model->male_mate_points.size();

          //gzwarn<<"Adding female mate point "<<atom_model->type<<"#"<<mate_point->id<<" pose: "<<std::endl<<mate_point->pose<<std::endl;

          atom_model->female_mate_points.push_back(mate_point);
#endif
        } else if(boost::iequals(gender, "male")) {
          mate_point = std::make_shared<MatePoint>();
          mate_point->model = mate_model;
          mate_point->pose = base_pose;
          mate_point->id =
            atom_model->female_mate_points.size()
            + atom_model->male_mate_points.size();

          //gzwarn<<"Adding male mate point "<<atom_model->type<<"#"<<mate_point->id<<" pose: "<<std::endl<<mate_point->pose<<std::endl;

          atom_model->male_mate_points.push_back(mate_point);
        } else {
          gzerr<<"Unknown gender: "<<gender<<std::endl;
        }

        // Get the next mate point element
        mate_elem = mate_elem->GetNextElement(mate_elem->GetName());
      }

      // Store this atom
      atom_models_[atom_model->type] = atom_model;

      // Get the next atom element
      atom_elem = atom_elem->GetNextElement(atom_elem->GetName());
    }

    //gzwarn<<"Extracting links..."<<std::endl;
    // Extract the links from the model
    std::vector<gazebo::physics::LinkPtr> assembly_links;

    std::queue<gazebo::physics::ModelPtr> models;
    models.push(this->model_);
    while(models.size() > 0) {
        gazebo::physics::ModelPtr m = models.front();
        models.pop();

        for(auto &l : m->GetLinks()) {
            assembly_links.push_back(l);
        }

        for(auto &nested_model : m->NestedModels()) {
            models.push(nested_model);
        }
    }

    // Create atoms for each link
    for(auto &link : assembly_links)
    {
      //gzwarn<<"Creating atom for link: "<<link->GetName()<<std::endl;

      // Create new atom
      AtomPtr atom = std::make_shared<Atom>();
      atom->link = link;

      // Determine the atom type from the link name
      for(std::map<std::string, AtomModelPtr>::iterator model_it=atom_models_.begin();
          model_it != atom_models_.end();
          ++model_it)
      {
        if(atom->link->GetName().find(model_it->second->type) == 0) {
          atom->model = model_it->second;
          break;
        }
      }

      // Skip this atom if it doesn't have a model
      if(not atom->model) {
        gzerr<<"Atom doesn't have a model type!"<<std::endl;
        continue;
      }

      //gzwarn<<"Atom "<<atom->link->GetName()<<" is a "<<atom->model->type<<std::endl;

      atoms_.push_back(atom);
    }

    // Iterate over all atoms and create potential mate objects
    for(std::vector<AtomPtr>::iterator it_fa = atoms_.begin();
        it_fa != atoms_.end();
        ++it_fa)
    {
      AtomPtr female_atom = *it_fa;
      //gzwarn<<"Inspecting female atom: "<<female_atom->link->GetName()<<std::endl;

      // Get the link associated with this atom
      // If any male mates match this link, ignore them
      // they are mate points on the same collection of links/joints
      gazebo::physics::Link_V parents;
      parents = female_atom->link->GetParentJointsLinks();

      // Iterate over all female mate points of female link
      for(std::vector<MatePointPtr>::iterator it_fmp = female_atom->model->female_mate_points.begin();
          it_fmp != female_atom->model->female_mate_points.end();
          ++it_fmp)
      {
        MatePointPtr female_mate_point = *it_fmp;

        // Iterate over all other atoms
        for(std::vector<AtomPtr>::iterator it_ma = atoms_.begin();
            it_ma != atoms_.end();
            ++it_ma)
        {
          AtomPtr male_atom = *it_ma;

          // You can't mate with yourself
          if(male_atom == female_atom) { continue; }

          // Don't mate if the male atom is on a link that matches
          // the female atom's link
          if (parents.size()!=0)
          {
            if (parents[0] == male_atom->link)
              {
                //gzwarn << "match found, not making joint " << std::endl;
                //gzwarn << "male link: " << male_atom->link <<std::endl;
                //gzwarn << "parent link: " << parents[0] <<std::endl;
                continue;
              }
          }

          // Iterate over all male mate points of male link
          for(std::vector<MatePointPtr>::iterator it_mmp = male_atom->model->male_mate_points.begin();
              it_mmp != male_atom->model->male_mate_points.end();
              ++it_mmp)
          {
            MatePointPtr male_mate_point = *it_mmp;

            // Skip if the mates are incompatible
            if(female_mate_point->model != male_mate_point->model) { continue; }

            // Construct the mate between these two mate points
            MatePtr mate = mate_factories_[female_mate_point->model->type]->createMate(
              female_mate_point,
              male_mate_point,
              female_atom,
              male_atom);

            mates_.insert(mate);
          }
        }
      }
    }

    // Listen to the update event. This event is broadcast every
    // simulation iteration.
    this->updateConnection_ = gazebo::event::Events::ConnectWorldUpdateBegin(
        boost::bind(&AssemblySoup::OnUpdate, this, _1));
  }

  void AssemblySoup::queueStateUpdates() {

    static tf::TransformBroadcaster br;

    assembly_msgs::MateList mates_msg;
    assembly_msgs::MatingList mating_msg;

    // Synchronize with main update thread
    boost::mutex::scoped_lock update_lock(update_mutex_);

    unsigned int iter = 0;

    // Iterate over all mates
    for (boost::unordered_set<MatePtr>::iterator it = mates_.begin();
         it != mates_.end();
         ++it, ++iter)
    {
      MatePtr mate = *it;

      assembly_msgs::Mate mate_msg;
      mate_msg.description = mate->getDescription();
      mate_msg.linear_error = mate->mate_point_error.vel.Norm();
      mate_msg.angular_error =mate->mate_point_error.rot.Norm();

      if(publish_active_mates_ and mate->state == Mate::MATED) {
        mates_msg.female.push_back(mate->joint->GetParent()->GetScopedName());
        mates_msg.male.push_back(mate->joint->GetChild()->GetScopedName());
        mates_msg.linear_error.push_back(mate_msg.linear_error);
        mates_msg.angular_error.push_back(mate_msg.angular_error);

        geometry_msgs::Quaternion symmetry_orientation;
        tf::quaternionKDLToMsg((*(mate->mated_symmetry)).M, symmetry_orientation);
        mates_msg.symmetry.push_back(symmetry_orientation);

      } else if(publish_active_mates_ and mate_msg.linear_error < 0.03 and mate_msg.linear_error > 0.0) {
        mating_msg.mates.push_back(mate_msg);
      }

#if 1
// TODO: confirm that this step is now uncessary as the update is handled below on line 434
//       checking for this update but not queing it can actually skip the update logic in the model
//
//      // Check if this mate is already scheduled to be updated
//      if(mate->needsUpdate()) {
//        //gzwarn<<"mate "<<mate->getDescription()<<" already scheduled."<<std::endl;
//        continue;
//      }

      // Queue any updates
      mate->queueUpdate();

      // Schedule mates to detach / attach etc
      if(mate->needsUpdate()) {
        //gzwarn<<"mate /"<<mate->getDescription()<<" needs to be updated"<<std::endl;
        mate_update_queue_.push(mate);
      }
#endif

#if 0
      // Broadcast the TF frame for this joint
      // TODO: move this introspection out of this thread
      if (broadcast_tf_ and mate->joint->GetParent() and mate->joint->GetChild())
      {
        tf::Transform tf_joint_frame;
        //to_kdl(male_atom->link->WorldPose() * mate->joint->InitialAnchorPose(), tf_frame);
        //to_tf(mate->joint->WorldPose(), tf_frame);

        ignition::math::Vector3d anchor = mate->joint->Anchor(0);

        KDL::Frame male_atom_frame;
        to_kdl(mate->male->link->WorldPose(), male_atom_frame);
        KDL::Frame male_mate_frame = male_atom_frame * mate->male_mate_point->pose * mate->anchor_offset;
        KDL::Frame joint_frame = KDL::Frame(
            male_mate_frame.M,
            KDL::Vector(anchor.X(), anchor.Y(), anchor.Z()));
        tf::poseKDLToTF(joint_frame, tf_joint_frame);

        br.sendTransform(
            tf::StampedTransform(
                tf_joint_frame,
                ros::Time::now(),
                tf_world_frame_,
                mate->joint->GetName()));
      }
#endif
    }

    // Broadcast TF frames for this mate
    // TODO: move this introspection out of this thread
    if(broadcast_tf_)
    {
      visualization_msgs::MarkerArray male_mate_markers;
      visualization_msgs::MarkerArray female_mate_markers;
      visualization_msgs::MarkerArray wrench_markers;
      visualization_msgs::MarkerArray mate_details_markers;

      unsigned int atom_id = 0;
      for(std::vector<AtomPtr>::iterator it_fa = atoms_.begin();
          it_fa != atoms_.end();
          ++it_fa,++atom_id)
      {
        AtomPtr female_atom = *it_fa;
        //gzwarn<<"broadcasting tf/marker info"<<std::endl;
        
        // Get the female atom frame
        KDL::Frame female_atom_frame;
        to_kdl(female_atom->link->WorldPose(), female_atom_frame);

        for (boost::unordered_set<MatePtr>::iterator it = mates_.begin();
             it != mates_.end();
             ++it)
        {
          MatePtr mate = *it;
          mate->getMarkers(mate_details_markers);
        }

        // Construct wrench arrow marker
        visualization_msgs::Marker wrench_marker;
        wrench_marker.ns = "wrenches";
        wrench_marker.id = atom_id;
        wrench_marker.header.frame_id = "/world";
        wrench_marker.header.stamp = ros::Time::now();
        wrench_marker.type = visualization_msgs::Marker::ARROW;
        wrench_marker.scale.x = 0.005;
        wrench_marker.scale.y = 0.01;
        wrench_marker.scale.z = 0.01;
        wrench_marker.color.a = 0.5;
        wrench_marker.color.r = 1.0;
        geometry_msgs::Point p0, p1;
        p0.x = female_atom_frame.p.x();
        p0.y = female_atom_frame.p.y();
        p0.z = female_atom_frame.p.z();
        p1.x = female_atom_frame.p.x() + female_atom->wrench.force.x();
        p1.y = female_atom_frame.p.y() + female_atom->wrench.force.y();
        p1.z = female_atom_frame.p.z() + female_atom->wrench.force.z();
        wrench_marker.points.push_back(p0);
        wrench_marker.points.push_back(p1);
        wrench_markers.markers.push_back(wrench_marker);

        // Construct some names for use with TF
        const std::string atom_name = boost::str(
            boost::format("%s")
            % female_atom->link->GetName());
        const std::string link_name = boost::str(
            boost::format("%s/%s")
            % atom_name
            % female_atom->model->type);

        tf::Transform tf_frame;

        // Broadcast a tf frame for this link
        to_tf(female_atom->link->WorldPose(), tf_frame);
        br.sendTransform(
            tf::StampedTransform(
                tf_frame,
                ros::Time::now(),
                tf_world_frame_,
                link_name));

        // Broadcast all male mate points for this atom
        for(std::vector<MatePointPtr>::iterator it_mmp = female_atom->model->male_mate_points.begin();
            it_mmp != female_atom->model->male_mate_points.end();
            ++it_mmp)
        {
          MatePointPtr male_mate_point = *it_mmp;

          const std::string male_mate_point_name = boost::str(
              boost::format("%s/male_%d")
              % atom_name
              % male_mate_point->id);

          tf::poseKDLToTF(male_mate_point->pose,tf_frame);
          br.sendTransform(
              tf::StampedTransform(
                  tf_frame,
                  ros::Time::now(),
                  link_name,
                  male_mate_point_name));

          visualization_msgs::Marker mate_marker;
          mate_marker.header.frame_id = male_mate_point_name;
          mate_marker.header.stamp = ros::Time(0);
          mate_marker.type = mate_marker.CUBE;
          mate_marker.action = mate_marker.ADD;
          mate_marker.id = (atom_id * 10000) + (iter * 100) + male_mate_point->id;
          mate_marker.scale.x = 0.02;
          mate_marker.scale.y = 0.02;
          mate_marker.scale.z = 0.01;
          mate_marker.color.r = 1.0;
          mate_marker.color.g = 0.0;
          mate_marker.color.b = 0.0;
          mate_marker.color.a = 0.25;
          male_mate_markers.markers.push_back(mate_marker);
        }

        // Broadcast all female mate points for this atom
        for(std::vector<MatePointPtr>::iterator it_fmp = female_atom->model->female_mate_points.begin();
            it_fmp != female_atom->model->female_mate_points.end();
            ++it_fmp)
        {
          MatePointPtr female_mate_point = *it_fmp;

          const std::string female_mate_point_name = boost::str(
              boost::format("%s/female_%d")
              % atom_name
              % female_mate_point->id);

          tf::poseKDLToTF(female_mate_point->pose, tf_frame);
          br.sendTransform(
              tf::StampedTransform(
                  tf_frame,
                  ros::Time::now(),
                  link_name,
                  female_mate_point_name));

          visualization_msgs::Marker mate_marker;
          mate_marker.header.frame_id = female_mate_point_name;
          mate_marker.header.stamp = ros::Time(0);
          mate_marker.type = mate_marker.CUBE;
          mate_marker.action = mate_marker.ADD;
          mate_marker.id = (atom_id * 10000) + (iter * 100) + female_mate_point->id;
          mate_marker.scale.x = 0.02;
          mate_marker.scale.y = 0.02;
          mate_marker.scale.z = 0.01;
          mate_marker.color.r = 0.0;
          mate_marker.color.g = 0.0;
          mate_marker.color.b = 1.0;
          mate_marker.color.a = 0.25;
          female_mate_markers.markers.push_back(mate_marker);
        }

      }

      male_mate_pub_.publish(male_mate_markers);
      female_mate_pub_.publish(female_mate_markers);
      wrenches_pub_.publish(wrench_markers);
      mate_details_pub_.publish(mate_details_markers);
    }

    // TODO: move this introspection out of this thread
    if (publish_active_mates_) {
      active_mates_pub_.publish(mates_msg);
      mating_pub_.publish(mating_msg);
    }

  }

  AssemblySoup::~AssemblySoup() {
    running_ = false;
    state_update_thread_.join();
    gzmsg<<"Assembly soup cleaning up."<<std::endl;
  }

  void AssemblySoup::stateUpdateLoop() {

    gzwarn << "State update thread running!" << std::endl;

    gazebo::physics::WorldPtr world = this->model_->GetWorld();
    gazebo::common::Time now(0);
    gazebo::common::Time update_period(1.0/updates_per_second_);
    gazebo::common::Time last_update_time = world->SimTime();

    while(running_) {

      now = world->SimTime();

      if(now < last_update_time + update_period) {
        gazebo::common::Time::Sleep(last_update_time + update_period - now);
      } else {
        last_update_time = world->SimTime();
        this->queueStateUpdates();
      }
    }
  }

  // Called by the world update start event
  // This is where the logic that connects and updates joints needs to happen
  void AssemblySoup::OnUpdate(const gazebo::common::UpdateInfo & _info)
  {

    if (!running_) {
      this->queueStateUpdates();

      gzwarn << "Starting thread..." << std::endl;
      state_update_thread_ = boost::thread(boost::bind(&AssemblySoup::stateUpdateLoop, this));
      running_ = true;
      gzwarn << "Started." <<std::endl;
    }

    if(last_update_time_ == gazebo::common::Time::Zero) {
      last_update_time_ = _info.simTime;
      return;
    }

    // Try to lock mutex in order to change mate constraints
    {
      boost::mutex::scoped_lock update_lock(update_mutex_, boost::try_to_lock);
      while(not mate_update_queue_.empty()) {
        //gzwarn<<"updating mate "<<mate_update_queue_.front()->getDescription()<<std::endl;
        mate_update_queue_.front()->updateConstraints();
        mate_update_queue_.pop();
      }
    }

    // Reset forces on all atoms
    for(std::vector<AtomPtr>::iterator it_a = atoms_.begin();
        it_a != atoms_.end();
        ++it_a)
    {
      AtomPtr atom = *it_a;
      atom->wrench = KDL::Wrench::Zero();
    }

    // Get the timestep and time
    gazebo::common::Time timestep = _info.simTime - last_update_time_;
    gazebo::common::Time now = gazebo::common::Time::GetWallTime();
 
    // Compute forces on all atoms
    for (boost::unordered_set<MatePtr>::iterator it = mates_.begin();
         it != mates_.end();
         ++it)
    {
      MatePtr mate = *it;
      mate->update(timestep);
    }
    static const double a = 0.95;
    static double dt = 0;
    dt = (1.0-a)*(gazebo::common::Time::GetWallTime() - now).Double() + (a) * dt;
    //gzwarn<<"update: "<<dt<<std::endl;

    last_update_time_ = _info.simTime;
  }

  // Register this plugin with the simulator
  GZ_REGISTER_MODEL_PLUGIN(AssemblySoup);
}
<|MERGE_RESOLUTION|>--- conflicted
+++ resolved
@@ -47,16 +47,12 @@
   }
 
   bool AssemblySoup::SuppressMatesCallback(assembly_msgs::SetMateSuppression::Request& req, assembly_msgs::SetMateSuppression::Response& res)
-<<<<<<< HEAD
   {
     gzmsg<<"Request to set suppression to "<<req.suppress<<" for link: "<<std::endl;
     for(auto &name : req.scoped_link) {
         gzmsg<<" - "<<name<<std::endl;
     }
 
-=======
-  {    
->>>>>>> 434c1d49
     // Must have at least a parent model and child link
     if(req.scoped_link.size() < 2) {
         gzerr<<"Link path is length "<<req.scoped_link.size()<<" but at least one parent model is needed"<<std::endl;
@@ -64,15 +60,10 @@
     }
 
     // If the parent model is not the model this plugin is attached to, don't process
-<<<<<<< HEAD
-    if(this->model_->GetName().compare(req.scoped_link[0]) != 0) {
+    if(this->model_->GetName() != req.scoped_link[0])
         gzerr<<"Root model name \""<<req.scoped_link[0]<<"\" is not the assembly sim model: \""<<this->model_->GetName()<<"\""<<std::endl;
         return false;
     }
-=======
-    if(this->model_->GetName() != req.scoped_link[0])
-      return false;
->>>>>>> 434c1d49
 
     // Save the top level model as the start
     gazebo::physics::BasePtr cur_model = model_;
@@ -85,19 +76,14 @@
       cur_model = cur_model->GetChild(model);
 
       // If this child doesn't exist, then its not a valid scope list
-<<<<<<< HEAD
-      if(!cur_model) {
-          gzerr<<"Could not find model: "<<model<<std::endl;
-          return false;
-=======
       if(!cur_model)
       {
         gzwarn << "ASSEMBLY SOUP: Failed to suppress mate with name " << req.scoped_link[req.scoped_link.size() -1] << std::endl;
+        gzerr<<"Could not find model: "<<model<<std::endl;
         gzwarn << "Scope tree:" << std::endl;
         for(auto &link_name : req.scoped_link)
           gzwarn << "\tLink name: " << link_name << std::endl;
         return false;
->>>>>>> 434c1d49
       }
     }
 
