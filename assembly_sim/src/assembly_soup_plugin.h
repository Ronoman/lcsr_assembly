#ifndef __ASSEMBLY_SIM_ASSEMBLY_SOUP_PLUGIN_H
#define __ASSEMBLY_SIM_ASSEMBLY_SOUP_PLUGIN_H

#include <boost/bind.hpp>
#include <gazebo/gazebo.hh>
#include <gazebo/physics/physics.hh>
#include <gazebo/common/common.hh>
#include <stdio.h>

#include <boost/algorithm/string.hpp>
#include <boost/format.hpp>


#include <kdl/frames.hpp>

namespace assembly_sim {
  struct MateModel;
  struct MatePointModel;
  struct AtomModel;

  struct Mate;
  struct MatePoint;
  struct Atom;

  typedef boost::shared_ptr<MateModel> MateModelPtr;
  typedef boost::shared_ptr<MatePointModel> MatePointModelPtr;
  typedef boost::shared_ptr<AtomModel> AtomModelPtr;

  typedef boost::shared_ptr<Mate> MatePtr;
  typedef boost::shared_ptr<MatePoint> MatePointPtr;
  typedef boost::shared_ptr<Atom> AtomPtr;

  // The model for a type of mate
  struct MateModel
  {
    std::string type;

    // Transforms from the base mate frame to alternative frames
    std::vector<KDL::Frame> symmetries;

    // The sdf template for the joint to be created
    boost::shared_ptr<sdf::SDF> joint_template_sdf;
    sdf::ElementPtr joint_template;
  };

  struct MatePointModel
  {
    // The model used by this mate point
    MateModelPtr model;

    // Mate point index
    size_t id;

    // The pose of the mate point in the owner frame
    KDL::Frame pose;
  };

  // The model for a type of atom
  struct AtomModel
  {
    // The type of atom
    std::string type;

    // Models for the mates
    std::vector<MatePointModelPtr> female_mate_points;
    std::vector<MatePointModelPtr> male_mate_points;

    // The sdf for the link to be created for this atom
    boost::shared_ptr<sdf::SDF> link_template_sdf;
    sdf::ElementPtr link_template;
  };

  // An instantiated mate
  struct Mate
  {
    // TODO add constructor that does lines 300-326 from the cpp file
    Mate(
      gazebo::physics::ModelPtr gazebo_model,
<<<<<<< HEAD
      MatePointModelPtr mate_point_model,
=======
      MatePointModelPtr female_mate_point_model,
      MatePointModelPtr male_mate_point_model,
>>>>>>> 6d076821
      AtomPtr female_atom,
      AtomPtr male_atom);

    // Joint SDF
    sdf::ElementPtr joint_sdf;
    // Joint associated with mate
    // If this is NULL then the mate is unoccupied
    gazebo::physics::JointPtr joint;
  };

  // A point where a mate can be created
  struct MatePoint
  {
    // The model used by this mate point
    MatePointModelPtr model;
  };

  // An instantiated atom
  struct Atom
  {
    // The model used by this atom
    AtomModelPtr model;

    // Mate points
    std::vector<MatePointPtr> female_mate_points;
    std::vector<MatePointPtr> male_mate_points;

    // The link on the assembly model
    gazebo::physics::LinkPtr link;
  };

  class AssemblySoup : public gazebo::ModelPlugin
  {
    public:
      AssemblySoup();
      void Load(gazebo::physics::ModelPtr _parent, sdf::ElementPtr _sdf);
      void OnUpdate(const gazebo::common::UpdateInfo & /*_info*/);

      // Pointer to the model
    private:
      gazebo::physics::ModelPtr model_;
      sdf::ElementPtr sdf_;

      // Pointer to the update event connection
      gazebo::event::ConnectionPtr updateConnection_;

    protected:
      size_t mate_id_counter_;
      size_t atom_id_counter_;

      std::map<std::string, MateModelPtr> mate_models_;
      std::map<std::string, AtomModelPtr> atom_models_;

      std::vector<AtomPtr> atoms_;

      typedef boost::unordered_map<MatePointPtr, MatePtr> mate_point_map_t;
      typedef boost::unordered_map<MatePointPtr, mate_point_map_t> mate_table_t;
      mate_table_t mate_table_;

      //void instantiate_mate(const Mate &mate);
      //void instantiate_atom(const AtomModelPtr &atom, const sdf::Pose &pose);
  };
}

#endif // ifndef __ASSEMBLY_SIM_ASSEMBLY_SOUP_PLUGIN_H<|MERGE_RESOLUTION|>--- conflicted
+++ resolved
@@ -76,12 +76,8 @@
     // TODO add constructor that does lines 300-326 from the cpp file
     Mate(
       gazebo::physics::ModelPtr gazebo_model,
-<<<<<<< HEAD
-      MatePointModelPtr mate_point_model,
-=======
       MatePointModelPtr female_mate_point_model,
       MatePointModelPtr male_mate_point_model,
->>>>>>> 6d076821
       AtomPtr female_atom,
       AtomPtr male_atom);
 
